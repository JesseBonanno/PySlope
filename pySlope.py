--- conflicted
+++ resolved
@@ -1883,13 +1883,8 @@
 if __name__ == "__main__":
     s = Slope(height=3, angle=30, length=None)
 
-<<<<<<< HEAD
     m1 = Material(unit_weight=20,friction_angle=35,cohesion=3,depth_to_bottom=1, name='Fill')
     m2 = Material(20,30,0,5, name = 'sand')
-=======
-    m1 = Material(20,35,5,1)
-    m2 = Material(20,35,0,5)
->>>>>>> ef10ce47
 
     u1 = Udl(magnitude = 100, offset=2, length=5)
     u2 = Udl(magnitude = 20, color='dark red')
@@ -1907,7 +1902,6 @@
 
     s.analyse_slope()
 
-<<<<<<< HEAD
     f = s.plot_critical()
     f.update_layout(width=2000,height=1100)
 
@@ -1917,12 +1911,4 @@
 
     f.update_layout(width=2000,height=1100)
 
-    f.write_image('all_planes.png')
-=======
-    print(s.get_min_FOS())
-    
-    f = s.plot_all_planes(2)
-    f.update_layout(width=2000,height=1100)
-
-    f.write_html('test.html')
->>>>>>> ef10ce47
+    f.write_image('all_planes.png')