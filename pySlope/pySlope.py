--- conflicted
+++ resolved
@@ -778,11 +778,7 @@
                 if utilities.dist_points(l_c, r_c) > min_dist:
                     search += self.run_analysis_for_circles(l_c, r_c, NUMBER_CIRCLES)
 
-<<<<<<< HEAD
-        search.sort(key=lambda x: x['FOS'])
-=======
-        search.sort(key= lambda x:x['FOS'])
->>>>>>> 42dc9abf
+        search.sort(key = lambda x : x['FOS'])
         self._search = search
 
         self._min_FOS_dict = search[0]
@@ -1580,11 +1576,9 @@
 
         data_validation.assert_strictly_positive_number(max_fos, "max factor of safety (max_fos)")
 
-<<<<<<< HEAD
-=======
+
         fig = self._plot_FOS_legend(fig)
 
->>>>>>> 42dc9abf
         # JB 20.04.22 - 'hacked' into how plotly works to make faster
         # ultimately not very readible approach compared to the old approach
         # however old approach was too slow
@@ -2225,32 +2219,4 @@
     print('takes this long to initialise:')
     print(time.time()-start)
     start = time.time()
-    
-    
-<<<<<<< HEAD
-    start = time.time()
-    s.analyse_slope()
-    print('takes this long to analyse:')
-    print(time.time()-start)
-
-    print('fos', s.get_min_FOS())
-    print('search:', len(s._search))
-
-    start = time.time()
-    s.plot_all_planes()
-    print('takes this long to plot:')
-    print(time.time()-start)
-=======
-#     start = time.time()
-#     s.analyse_slope()
-#     print('takes this long to analyse:')
-#     print(time.time()-start)
-
-#     print('fos', s.get_min_FOS())
-#     print('search:', len(s._search))
-
-#     start = time.time()
-#     s.plot_all_planes()
-#     print('takes this long to plot:')
-#     print(time.time()-start)
->>>>>>> 42dc9abf
+    